--- conflicted
+++ resolved
@@ -2,7 +2,8 @@
 from enum import Enum
 import numpy as np
 
-__all__ = ["Uniform", "LogUniform", "Normal", "Cauchy", "Poisson",
+__all__ = ["Uniform", "LogUniform", "Normal", "Cauchy", "Poisson",\
+           "Exponential",\
            "Deterministic", "NodeType", "Node", "Model"]
 
 class Uniform:
@@ -117,21 +118,13 @@
         s = s.replace("{sigma}", str(self.sigma))
         return s
 
-<<<<<<< HEAD
 class Exponential:
     """
     Exponential distributions.
-=======
-class Poisson:
-    """
-    Poisson distributions.
-    SO FAR ONLY THE log_density HAS BEEN IMPLEMENTED.
->>>>>>> d2541e6d
     """
     def __init__(self, mu):
         self.mu = mu
 
-<<<<<<< HEAD
     def from_prior(self):
         s = "{x} = -({mu})*log(1.0 - rng.rand());\n"
         return self.insert_parameters(s)
@@ -147,21 +140,27 @@
         s  = "if({x} < 0.0)\n"
         s += "    logp = -numeric_limits<double>::max();\n"
         s += "logp += -log({mu}) - {x}/({mu});\n"
-=======
+        return self.insert_parameters(s)
+
+    def insert_parameters(self, s):
+        s = s.replace("{mu}", str(self.mu))
+        return s
+
+class Poisson:
+    """
+    Poisson distributions.
+    SO FAR ONLY THE log_density HAS BEEN IMPLEMENTED.
+    """
+    def __init__(self, mu):
+        self.mu = mu
+
     def log_density(self):
         s  = "logp += {x}*log({mu}) - ({mu}) "
         s += "- lgamma({x} + 1);\n"
->>>>>>> d2541e6d
-        return self.insert_parameters(s)
 
     def insert_parameters(self, s):
         s = s.replace("{mu}", str(self.mu))
         return s
-<<<<<<< HEAD
-
-=======
->>>>>>> d2541e6d
-
 
 class Deterministic:
     """
